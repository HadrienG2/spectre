//! Fourier transform computation and processing

use crate::math;
use log::{debug, info};
use realfft::{num_complex::Complex, RealFftPlanner, RealToComplex};
use std::{collections::VecDeque, sync::Arc};

/// Remove DC offset before computing a Fourier transform
const REMOVE_DC: bool = true;

/// Fast and sane approximation of a constant-Q transform
///
/// The constant-Q transform is a cousin of the Fourier transform whose bins are
/// distributed exponentially, rather than linearly. This better matches human
/// perception, which is roughly logarithmic in frequency, but unfortunately
/// this transform also has two problems:
///
/// - The FFT trick does not trivially apply to the constant-Q transform.
/// - A short-term constant-Q transform has a an input length that either
///   diverges to infinity at low frequencies (which is intractable) or
///   converges to zero at high frequencies (which is useless).
///
/// We address the first problem by approximating the constant-Q transform as
/// a weighted average of radix-2 FFTs, and the second problem by bounding
/// the set of radix-2 FFTs that we will use for STFT to a useful amount.
///
pub struct SteadyQTransform {
    /// Radix-2 FFTs used to approximate the constant-Q transform, and frequency
    /// bin of the base (first) FFT on which each one is considered optimal.
    ffts_and_optimal_bins: Box<[(FourierTransform, f32)]>,

    /// Weights to be used when transitioning from one radix-2 FFT to the next
    transition_weights: Box<[Box<[f32]>]>,

    /// Buffer to merge all the FFT outputs into one
    merged_output: Box<[Complex<f32>]>,
}
//
impl SteadyQTransform {
    /// Get ready to compute approximate constant-Q transforms with a certain
    /// frequency resolution at 20Hz (in Hz) and time resolution at 20kHz
    /// (in ms), given the audio sampling rate and a choice of window function.
    pub fn new(
        freq_res_at_20hz: f32,
        time_res_at_20khz: f32,
        sample_rate: usize,
        window: &str,
    ) -> Self {
        // Translate the low-frequency resolution into a first FFT length
        let mut fft_len_at_20hz = FourierTransform::fft_len(freq_res_at_20hz, sample_rate);
        let inv_bin_width_at_20hz = FourierTransform::inv_bin_width(fft_len_at_20hz, sample_rate);

        // Translate the high-frequency time resolution into a last FFT length
        let samples_at_20khz = (time_res_at_20khz * sample_rate as f32 / 1000.0) as usize;
        let fft_len_at_20khz = if samples_at_20khz.is_power_of_two() {
            samples_at_20khz
        } else {
            (samples_at_20khz / 4).next_power_of_two()
        };
        info!(
            "At a sampling rate of {} Hz, achieving a time resolution of {} ms requires a {}-points FFT",
            sample_rate,
            time_res_at_20khz,
            fft_len_at_20khz
        );

        // If the time resolution constraint is harsher than the frequency
        // resolution one, pick the FFT length accordingly.
        if fft_len_at_20khz > fft_len_at_20hz {
            info!(
                "Can achieve desired time-frequency resolution compromise with a single {}-points FFT",
                fft_len_at_20khz
            );
            fft_len_at_20hz = fft_len_at_20khz;
        }

        // Check that the constant-Q transform can fulfill those constraints
        // There is a factor of 1000 between the start and the end of the range,
        // so we cannot cover that range with more than 11 FFTs (base FFT +
        // decimations 1/2, 1/4, 1/8, ..., 1/1024.
        debug_assert!(fft_len_at_20hz.is_power_of_two());
        let fft_len_at_20hz_pow2 = fft_len_at_20hz.trailing_zeros();
        let fft_len_at_20khz_pow2 = fft_len_at_20khz.trailing_zeros();
        let num_ffts = (fft_len_at_20hz_pow2 - fft_len_at_20khz_pow2 + 1) as usize;
        assert!(
            num_ffts <= 11,
            "Cannot achieve requested time-frequency resolution compromise ({} Hz at 20Hz, {} ms at 20kHz)",
            freq_res_at_20hz, time_res_at_20khz
        );

        // Set up all the radix-2 FFTs required to approximate a constant-Q
        // transform, and record on which bin of the 20Hz FFT we consider each
        // of these radix-2 FFTs to be an optimal approximation. Spread the FFTs
        // around the center of the 20Hz-20kHz log scale.
        let mut planner = RealFftPlanner::<f32>::new();
        let mut ffts_and_optimal_bins = VecDeque::new();
        let center_freq = (20.0f32 * 20_000.0).sqrt() * inv_bin_width_at_20hz;
        let center_right_len = 2usize.pow((fft_len_at_20hz_pow2 + fft_len_at_20khz_pow2) / 2);
        let mut pick_fft = |freq, len| {
            debug!(
                "Will use a {}-points FFT at {} Hz",
                len,
                freq / inv_bin_width_at_20hz
            );
            (
                FourierTransform::from_fft(planner.plan_fft_forward(len), window),
                freq,
            )
        };
        let (mut left_freq, mut left_len, mut right_freq, mut right_len);
        if num_ffts % 2 == 0 {
            left_freq = center_freq / std::f32::consts::SQRT_2;
            left_len = center_right_len * 2;
            right_freq = center_freq * std::f32::consts::SQRT_2;
            right_len = center_right_len;
        } else {
            ffts_and_optimal_bins.push_front(pick_fft(center_freq, center_right_len));
            left_freq = center_freq / 2.0;
            left_len = center_right_len * 2;
            right_freq = center_freq * 2.0;
            right_len = center_right_len / 2;
        }
        while ffts_and_optimal_bins.len() < num_ffts {
            ffts_and_optimal_bins.push_front(pick_fft(left_freq, left_len));
            left_freq /= 2.0;
            left_len *= 2;
            ffts_and_optimal_bins.push_back(pick_fft(right_freq, right_len));
            right_freq *= 2.0;
            right_len /= 2;
        }
        debug_assert_eq!(ffts_and_optimal_bins.len(), num_ffts);
        let ffts_and_optimal_bins: Box<[_]> = ffts_and_optimal_bins.drain(..).collect();
        let merged_output = ffts_and_optimal_bins[0].0.output.clone();

        // For each consecutive pair of radix-2 FFTs, determine the weights to
        // use so that the transition from one to the next is smooth when the
        // transform is rendered on a log frequency scale.
        let transition_weights = ffts_and_optimal_bins
            .windows(2)
            .map(|pair| {
                let (_fft1, bin1) = &pair[0];
                let (_fft2, bin2) = &pair[1];
                let start_idx = bin1.ceil() as usize;
                let end_idx = bin2.ceil() as usize;
                (start_idx..end_idx)
                    .map(|idx| ((idx as f32).log2() - bin1.log2()) / (bin2.log2() - bin1.log2()))
                    .collect()
            })
            .collect();

        // Return the resulting constant-Q FFT approximation harness
        Self {
            ffts_and_optimal_bins,
            transition_weights,
            merged_output,
        }
    }

    /// Access the input buffer
    pub fn input(&mut self) -> &mut [f32] {
        self.first_fft_mut().input()
    }

    /// Query the output length
    pub fn output_len(&self) -> usize {
        self.first_fft().output_len()
    }

    /// Compute the constant-Q transform approximation and return coefficient
    /// magnitudes in dBFS.
    pub fn compute(&mut self) -> &[f32] {
        // Prepare the first FFT's input
        let (first_fft, other_ffts) = self.ffts_and_optimal_bins.split_at_mut(1);
        let (ref mut first_fft, first_optimal_bin) = first_fft[0];
        first_fft.prepare_input();

        // Propagate the end of that input to other FFTs'inputs and compute them
        let first_input = first_fft.input();
        for (fft, _optimal_bin) in other_ffts.iter_mut() {
            let input = fft.input();
            input.copy_from_slice(&first_input[first_input.len() - input.len()..]);
            fft.window_and_compute_fft();
        }

        // Compute the first FFT (this will garble its input, so do it last)
        first_fft.window_and_compute_fft();

        // For the lowest frequencies, follow the first (widest) FFT
        let low_bins = first_optimal_bin.ceil() as usize;
        self.merged_output[..low_bins].copy_from_slice(&first_fft.output[..low_bins]);

        // After that, combine pairs of consecutive radix-2 FFTs using the
        // previously determined weights. Bear in mind that those FFTs must be
        // interpolated in order to match the frequency resolution of the
        // final merged FFT.
        for (idx, (fft_pair, transition_weights)) in self
            .ffts_and_optimal_bins
            .windows(2)
            .zip(self.transition_weights.iter())
            .enumerate()
        {
            // Extract the pair of FFTs that we're going to work with
            let (ref fft1, optimal_bin1) = fft_pair[0];
            let (ref fft2, optimal_bin2) = fft_pair[1];

            // Determine the target bin index range in the merged FFT
            let start_idx = optimal_bin1.ceil() as usize;
            let end_idx = optimal_bin2.ceil() as usize;
            debug_assert_eq!(end_idx - start_idx, transition_weights.len());

            // Determine how bins of each FFT map into bins of the merged FFT
            let stride1 = 2usize.pow(idx as u32);
            let stride2 = 2 * stride1;

            // Produce linear interpolants of each FFT on the merged FFT's bins
            let fft1_interpolant = math::interpolate_c32(&fft1.output[..], stride1);
            let fft2_interpolant = math::interpolate_c32(&fft2.output[..], stride2);

            // Perform the FFT merging
            for ((dest, (src1, src2)), weight) in self
                .merged_output
                .iter_mut()
                .zip(fft1_interpolant.zip(fft2_interpolant))
                .skip(start_idx)
                .zip(transition_weights.iter())
            {
                *dest = (1.0 - weight) * src1 + weight * src2;
            }
        }

        // For the highest frequencies, follow interpolant of the last (narrowest) FFT
        let (last_fft, last_optimal_bin) = self
            .ffts_and_optimal_bins
            .last()
            .expect("There has to be at least one FFT");
        let high_bins = last_optimal_bin.ceil() as usize;
        let last_stride = 2usize.pow(self.ffts_and_optimal_bins.len() as u32 - 1);
        let last_fft_interpolant = math::interpolate_c32(&last_fft.output[..], last_stride);
        for (dest, src) in self
            .merged_output
            .iter_mut()
            .zip(last_fft_interpolant)
            .skip(high_bins)
        {
            *dest = src
        }

        // Compute the magnitude of the merged FFT
        FourierTransform::compute_magnitudes(
            &self.merged_output[..],
            &mut self.ffts_and_optimal_bins[0].0.magnitude[..],
        )
    }

    // Access the first (widest) inner FFT
    fn first_fft(&self) -> &FourierTransform {
        &self.ffts_and_optimal_bins[0].0
    }
    //
    fn first_fft_mut(&mut self) -> &mut FourierTransform {
        &mut self.ffts_and_optimal_bins[0].0
    }
}

/// Short-term Fourier transform
pub struct FourierTransform {
    /// FFT implementation
    fft: Arc<dyn RealToComplex<f32>>,

    /// Time series input
    input: Box<[f32]>,

    /// Window to be applied to input data
    window: Box<[f32]>,

    /// Scratch space
    scratch: Box<[Complex<f32>]>,

    /// Complex FFT output
    output: Box<[Complex<f32>]>,

    /// Complex FFT magnitude in dB
    magnitude: Box<[f32]>,
}
//
impl FourierTransform {
    /// Get ready to compute Fourier transforms with a certain frequency
    /// resolution (in Hz), given the audio sample rate and a choice of
    /// window function.
    #[allow(unused)]
    pub fn new(resolution: f32, sample_rate: usize, window: &str) -> Self {
        let fft_len = Self::fft_len(resolution, sample_rate);
        let mut planner = RealFftPlanner::<f32>::new();
        Self::from_fft(planner.plan_fft_forward(fft_len), window)
    }

    /// Access the input buffer
    pub fn input(&mut self) -> &mut [f32] {
        &mut self.input[..]
    }

    /// Query the output length
    pub fn output_len(&self) -> usize {
        self.output.len()
    }

    /// Compute the Fourier transform and return coefficient magnitudes in dBFS
    #[allow(unused)]
    pub fn compute(&mut self) -> &[f32] {
        self.prepare_input();
        self.window_and_compute_fft();
        Self::compute_magnitudes(&self.output[..], &mut self.magnitude[..])
    }

    /// Determine the right FFT length to reach a certain frequency resolution,
    /// knowing the underlying audio sampling rate
    fn fft_len(resolution: f32, sample_rate: usize) -> usize {
        // Translate the desired frequency resolution into an FFT length
        //
        // Given 2xN input data point, a real-fft produces N+1 frequency bins
        // ranging from 0 frequency to sampling_rate/2. So bins spacing df is
        // sampling_rate/(2*N) Hz.
        //
        // By inverting this relation, we get that the smallest N needed to achieve
        // a bin spacing smaller than df is Nmin = sampling_rate / (2 * df). We turn
        // back that Nmin to a number of points 2xNmin, and we round that to the
        // next power of two.
        //
        assert!(resolution > 0.0);
        assert_ne!(sample_rate, 0);
        let fft_len = 2_usize.pow((sample_rate as f32 / resolution).log2().ceil() as _);
        info!(
            "At a sampling rate of {} Hz, achieving the requested frequency resolution of {} Hz requires a {}-points FFT",
            sample_rate,
            resolution,
            fft_len
        );
        fft_len
    }

    /// Knowing an FFT length and the underlying audio sampling rate, deduce the
    /// inverse of the FFT bin width.
    fn inv_bin_width(fft_len: usize, sample_rate: usize) -> f32 {
        let output_len = fft_len / 2;
        let max_freq = sample_rate / 2;
        output_len as f32 / max_freq as f32
    }

    /// Subset of the constructor that happens after an FFT has been planned
    fn from_fft(fft: Arc<dyn RealToComplex<f32>>, window: &str) -> Self {
        // Prepare for the FFT computation
        let input = fft.make_input_vec().into_boxed_slice();
        let scratch = fft.make_scratch_vec().into_boxed_slice();
        let output = fft.make_output_vec().into_boxed_slice();
        let magnitude = vec![0.0; output.len()].into_boxed_slice();

        // Prepare for input windowing
        let mut window: Box<[_]> = match window {
            "rectangular" => std::iter::repeat(1.0).take(input.len()).collect(),
            "triangular" => (0..input.len() / 2)
                .chain((0..input.len() / 2).rev())
                .map(|x| x as f32 / ((input.len() - 1) / 2) as f32)
                .collect(),
            "hann" => (0..input.len())
                .map(|n| {
                    (std::f32::consts::PI * n as f32 / (input.len() - 1) as f32)
                        .sin()
                        .powi(2)
                })
                .collect(),
            "blackman" => (0..input.len())
                .map(|n| {
                    use std::f32::consts::TAU;
                    let alpha = 0.16;
                    let a0 = 0.5 * (1.0 - alpha);
                    let a1 = 0.5;
                    let a2 = 0.5 * alpha;
                    let phase = TAU * n as f32 / input.len() as f32;
                    a0 - a1 * (phase).cos() + a2 * (2.0 * phase).cos()
                })
                .collect(),
            "nuttall" => (0..input.len())
                .map(|n| {
                    use std::f32::consts::TAU;
                    let a0 = 0.355768;
                    let a1 = 0.487396;
                    let a2 = 0.144232;
                    let a3 = 0.012604;
                    let phase = TAU * n as f32 / input.len() as f32;
                    a0 - a1 * (phase).cos() + a2 * (2.0 * phase).cos() - a3 * (3.0 * phase).cos()
                })
                .collect(),
            _ => panic!("Window type {} is not supported", window),
        };

        // Pre-normalize the window function so that output is normalized
        let output_norm = 2.0 / math::sum_f32(&window[..]);
        for x in window.iter_mut() {
            *x *= output_norm;
        }

        // Return the state to the client
        Self {
            fft,
            input,
            window,
            scratch,
            output,
            magnitude,
        }
    }

    /// Prepare the input data for the FFT computation
    fn prepare_input(&mut self) {
        // Remove DC offset if configured to do so
        if REMOVE_DC {
<<<<<<< HEAD
            let average = math::sum_f32(&self.input[..]) / self.input.len() as f32;
=======
            let average = simd::sum_f32_fast(&self.input[..]) / self.input.len() as f32;
>>>>>>> c24e5c05
            self.input.iter_mut().for_each(|elem| *elem -= average);
        }
    }

    /// Window the input data and compute the FFT
    fn window_and_compute_fft(&mut self) {
        // Apply window function
        for (x, &w) in self.input.iter_mut().zip(self.window.iter()) {
            *x *= w;
        }

        // Compute FFT
        self.fft
            .process_with_scratch(
                &mut self.input[..],
                &mut self.output[..],
                &mut self.scratch[..],
            )
            .expect("Failed to compute FFT");
    }

    /// Compute FFT magnitudes in dBFS and return them
    fn compute_magnitudes<'mag>(
        output: &[Complex<f32>],
        magnitude: &'mag mut [f32],
    ) -> &'mag [f32] {
        // Normalize magnitudes, convert to dBFS, and send the result out
        for (coeff, mag) in output.iter().zip(magnitude.iter_mut()) {
            // NOTE: dBFS formula is 20*log10(|coeff|) but we avoid a
            //       bunch of square roots by noticing that by definition of the
            //       logarithm this is equal to 10*log10(|coeff|²).
            // TODO: This loop currently eats 20% of the CPU time, which is
            //       about as much as the FFTs, due to scalar log computations.
            //       I tried using a simpler log approximation (only 0.5dB
            //       resolution or 5% log10 resolution would be enough) but it
            //       only saves a few % of CPU time so it's gone in commit
            //       408833fc89895cb4231d1c62b21cedce88f87b83 . Revisit this
            //       later with a manually vectorized loop (using SIMD
            //       deinterleave for the initial norm_sqr computations).
            *mag = 10.0 * coeff.norm_sqr().log10();
        }
        magnitude
    }
}<|MERGE_RESOLUTION|>--- conflicted
+++ resolved
@@ -414,11 +414,7 @@
     fn prepare_input(&mut self) {
         // Remove DC offset if configured to do so
         if REMOVE_DC {
-<<<<<<< HEAD
-            let average = math::sum_f32(&self.input[..]) / self.input.len() as f32;
-=======
-            let average = simd::sum_f32_fast(&self.input[..]) / self.input.len() as f32;
->>>>>>> c24e5c05
+            let average = math::sum_f32_fast(&self.input[..]) / self.input.len() as f32;
             self.input.iter_mut().for_each(|elem| *elem -= average);
         }
     }
